--- conflicted
+++ resolved
@@ -1,15 +1,8 @@
 {
-  "packages": [
-    "packages/*",
-    "examples/*"
-  ],
+  "packages": ["packages/*", "examples/*"],
   "npmClient": "npm",
   "useWorkspaces": true,
-<<<<<<< HEAD
-  "version": "0.13.0-alpha.0",
-=======
   "version": "0.13.0",
->>>>>>> a33108d1
   "command": {
     "publish": {
       "allowBranch": "master",
