---
id: next
title: Moti + Next.js
sidebar_label: Next.js Usage
---

There are 2 quick steps to getting Moti setup in a Next.js app.

## Step 1

Add `moti` to transpile modules.

```sh
yarn add next-transpile-modules
```

Your `next.config.js` file should look something like this:

```js
const { withExpo } = require('@expo/next-adapter')
const withFonts = require('next-fonts')
const withImages = require('next-images')
const withPlugins = require('next-compose-plugins')

<<<<<<< HEAD
const withTM = require('next-transpile-modules')(['moti'])
=======
const withTM = require('next-transpile-modules')([
  'moti',

  // add these for moti versions before 0.0.19
  // '@motify/core',
  // '@motify/components'
])
>>>>>>> ce6f2f00

module.exports = withPlugins(
  [withTM, withFonts, withImages, [withExpo, { projectRoot: __dirname }]],
  {
    // ...
  }
)
```

## Step 2

Add the `raf` polyfill.

`yarn add raf`

Then add this in `pages/_app.js`

```jsx
import 'raf/polyfill' // add this at the top

export default function App({ Component, pageProps }) {
  return <Component {...pageProps} />
}
```

We're going to use `requestAnimationFrame` with Reanimated web, so that polyfill makes it usable with server-side rendering frameworks.<|MERGE_RESOLUTION|>--- conflicted
+++ resolved
@@ -22,18 +22,7 @@
 const withImages = require('next-images')
 const withPlugins = require('next-compose-plugins')
 
-<<<<<<< HEAD
-const withTM = require('next-transpile-modules')(['moti'])
-=======
-const withTM = require('next-transpile-modules')([
-  'moti',
-
-  // add these for moti versions before 0.0.19
-  // '@motify/core',
-  // '@motify/components'
-])
->>>>>>> ce6f2f00
-
+const withTM = require('next-transpile-modules')(['moti']) 
 module.exports = withPlugins(
   [withTM, withFonts, withImages, [withExpo, { projectRoot: __dirname }]],
   {
