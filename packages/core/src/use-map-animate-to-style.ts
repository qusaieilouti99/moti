--- conflicted
+++ resolved
@@ -15,11 +15,8 @@
 import { PackageName } from './constants/package-name'
 import type {
   MotiProps,
-<<<<<<< HEAD
   MotiTransition,
-=======
   SequenceItem,
->>>>>>> a33108d1
   Transforms,
   TransitionConfig,
 } from './types'
@@ -216,15 +213,11 @@
   animate: animateProp,
   from: fromProp = false,
   transition: transitionProp,
-<<<<<<< HEAD
   exitTransition: exitTransitionProp,
-  delay: defaultDelay,
-=======
   delay: defaultDelay = Platform.select({
     // delay of 0 on web seems to fix mount animations not happening?
     web: 0,
   }),
->>>>>>> a33108d1
   state,
   stylePriority = 'animate',
   onDidAnimate,
@@ -409,7 +402,7 @@
 
       const getSequenceArray = (
         sequenceKey: string,
-        sequenceArray: SequenceItem<string | number | boolean>[]
+        sequenceArray: SequenceItem<any>[]
       ) => {
         'worklet'
         const sequence = sequenceArray
@@ -430,7 +423,6 @@
               const stepTransition = Object.assign({}, step)
 
               delete stepTransition.delay
-              // @ts-expect-error we can delete the value since this is just for the transition
               delete stepTransition.value
 
               const { config: inlineStepConfig, animation } = animationConfig(
@@ -515,7 +507,7 @@
 
             transform[key] = withSequence(sequence[0], ...sequence.slice(1))
 
-            // @ts-ignore
+            // @ts-expect-error transform had the wrong type
             final['transform'].push(transform)
           }
         } else {
@@ -545,7 +537,7 @@
           transform[key] = finalValue
         }
 
-        // @ts-ignore
+        // @ts-expect-error transform had the wrong type
         final['transform'].push(transform)
       } else if (typeof value === 'object') {
         // shadows
